# User Capsule Upsert Service

This Fastify service receives Bubble user profile data, generates domain and task capsules with OpenAI, embeds each capsule with `text-embedding-3-large`, and upserts both vectors into Pinecone. Bubble receives only the capsule texts, vector identifiers, and metadata required to display and audit updates.

---

<<<<<<< HEAD
=======
codex/implement-user-capsule-upsert-service-joqirf
>>>>>>> d51088cb
## Keeping your local branches in sync

After merging a pull request, reset your local `main` branch to the latest GitHub state before starting new work. The step-by-step commands live in [`docs/git-workflow.md`](docs/git-workflow.md) and prevent Codex from reintroducing files that already exist on `main`.

---

<<<<<<< HEAD
=======

>>>>>>> d51088cb
## Environment variables

Copy `.env.example` to `.env` during local development and provide the following variables when deploying. `PINECONE_HOST` is required for serverless projects and is available in the Pinecone console under **Indexes → <your index> → Overview → Endpoint URL**.

| Variable | Required | Description |
| --- | --- | --- |
| `OPENAI_API_KEY` | ✅ | OpenAI key used for chat completions (capsule generation) and embeddings. |
| `PINECONE_API_KEY` | ✅ | Pinecone API key. |
| `PINECONE_INDEX` | ✅ | Pinecone index name (e.g., `freelancers_v2`). Must be cosine, 3072-dim. |
| `PINECONE_HOST` | ✅ | Serverless host URL for the index (e.g., `freelancers_v2-xxxxxx.svc.us-east1-aws.pinecone.io`). |
| `PINECONE_ENV` | ➖ | Legacy controller host fallback. Only use if `PINECONE_HOST` is temporarily unavailable. |
| `SERVICE_API_KEY` | ✅ | Bearer token Bubble must send with every request. |
<<<<<<< HEAD
| `OPENAI_CAPSULE_MODEL` | ✅ | Chat model name for capsule generation (e.g., `gpt-4o-mini`). |
=======
| `OPENAI_CAPSULE_MODEL` | ➖ | Optional override for the chat model (defaults to `gpt-4o-mini`). |
>>>>>>> d51088cb
| `LOG_LEVEL` | ➖ | Pino log level (`info` by default). |
| `PORT` | ➖ | HTTP port (`8080` by default). |

> For the optional index creation script you can also set `PINECONE_CLOUD` and `PINECONE_REGION` (default: `aws` / `us-east-1`).

---

## Local development

1. Install dependencies:
   ```bash
   npm install
   ```
2. Run the Vitest suite:
   ```bash
   npm test
   ```
3. Build the production bundle:
   ```bash
   npm run build
   ```
4. Local smoke test:
   ```bash
   npm run build
   node dist/server.js
   curl http://localhost:8080/health
   ```
5. (Optional) Generate the Pinecone index from your local machine:
   ```bash
   # Requires PINECONE_API_KEY and PINECONE_INDEX (and optionally PINECONE_CLOUD/PINECONE_REGION)
   npm run index:create
   ```

During local runs the service logs request lifecycle events (start → capsules → embeddings → upsert → complete) with only user IDs and character counts—never raw resume text.

---

## Render deployment guide

1. Fork or clone this repository into your GitHub account.
2. In Render, click **New + → Blueprint** and connect the GitHub repo. Render will detect `render.yaml`.
<<<<<<< HEAD
3. Before clicking **Deploy**, open the service’s **Environment** tab in Render and add values for each required variable: `OPENAI_API_KEY`, `OPENAI_CAPSULE_MODEL`, `PINECONE_API_KEY`, `PINECONE_INDEX`, `PINECONE_HOST`, `SERVICE_API_KEY`, plus optional `LOG_LEVEL` and `PORT` (defaults to `8080`). The Blueprint already defines the keys so you only need to fill in the values. It also pins `NODE_VERSION=20.18.0` and `NPM_CONFIG_PRODUCTION=false` so builds run with a modern Node runtime while still installing dev dependencies (TypeScript). If you create the service manually, set both keys under **Environment** before the first deploy.
4. After the environment variables are saved, trigger the deploy. Render will run `npm ci && npm run build` and start the app with `node dist/server.js` using Node 20.
=======
codex/implement-user-capsule-upsert-service-joqirf
3. Before clicking **Deploy**, open the service’s **Environment** tab in Render and add values for each required variable: `OPENAI_API_KEY`, `PINECONE_API_KEY`, `PINECONE_INDEX`, `PINECONE_HOST`, `SERVICE_API_KEY`, plus optional `LOG_LEVEL` and `PORT` (defaults to `8080`). The Blueprint already defines the keys so you only need to fill in the values. It also pins `NODE_VERSION=20.18.0` and `NPM_CONFIG_PRODUCTION=false` so builds run with a modern Node runtime while still installing dev dependencies (TypeScript). If you create the service manually, set both keys under **Environment** before the first deploy.
4. After the environment variables are saved, trigger the deploy. Render will run `npm ci && npm run build` and start the app with `node dist/server.js` using Node 20.

>>>>>>> d51088cb
5. If a deploy starts before the secrets are saved, it will fail fast with an error such as `Environment variable OPENAI_API_KEY is required`. Simply add the missing values and click **Manual Deploy → Clear cache & deploy** to retry.
6. After a successful deploy, verify the health check:
   ```bash
   curl https://<your-render-service>.onrender.com/health
   ```
7. Test the upsert endpoint:
<<<<<<< HEAD
=======
codex/implement-user-capsule-upsert-service-joqirf

>>>>>>> d51088cb
   ```bash
   curl -X POST "https://<your-render-service>.onrender.com/v1/users/upsert" \
     -H "Authorization: Bearer $SERVICE_API_KEY" \
     -H "Content-Type: application/json" \
     -d '{
       "user_id":"u_demo",
       "resume_text":"Board-certified obstetrician-gynecologist ...",
       "work_experience":["OB Hospitalist ...", "Residency in OB-GYN ..."],
       "education":["MD ..."],
       "labeling_experience":["NER on clinical notes"],
       "country":"US",
       "languages":["English"]
     }'
   ```

Render’s logs will show the lifecycle events and you should receive `status: "ok"` along with the capsule texts and vector IDs.

---

## Pinecone index setup

1. Sign in to the Pinecone console and open the **Indexes** tab.
2. Create an index with:
   - **Name:** `freelancers_v2` (or your preferred name).
   - **Dimension:** `3072`.
   - **Metric:** `cosine`.
   - **Pods/Serverless:** Serverless (recommended).
3. Once created, copy the **Endpoint URL** from the index **Overview** page and set it as `PINECONE_HOST` in your environment.
4. (Optional) To automate index creation from your terminal, set `PINECONE_API_KEY` and `PINECONE_INDEX` locally and run (requires Pinecone permissions that allow index creation):
   ```bash
   npm run index:create
   ```
   Use `PINECONE_CLOUD` and `PINECONE_REGION` if you need to override the defaults. The script prints the host URL you should place in `PINECONE_HOST`.
5. After calling the service, verify that two vectors exist in the Pinecone console under **Vectors** with IDs `usr_<userId>::domain` and `usr_<userId>::task`.

---

## OpenAI configuration

- Set `OPENAI_API_KEY` in Render’s environment settings (or `.env` locally).
<<<<<<< HEAD
- Set `OPENAI_CAPSULE_MODEL` to the chat model you want the service to use for capsule generation (for example, `gpt-4o-mini` or `gpt-4o`).
=======
>>>>>>> d51088cb
- The service calls OpenAI Chat once per request (temperature `0.2`) and the embeddings API twice using `text-embedding-3-large` (dimension `3072`). Ensure your OpenAI account has quota for both.

---

## API usage

### Authentication

All requests must include:
```
Authorization: Bearer <SERVICE_API_KEY>
Content-Type: application/json
```

### `GET /health`

Returns `{ "status": "ok" }`.

```bash
curl "$SERVICE_URL/health"
```

### `POST /v1/users/upsert`

Generates the domain and task capsules, embeds each, upserts them to Pinecone, and returns capsule texts plus vector IDs.

```bash
curl -X POST "$SERVICE_URL/v1/users/upsert" \
  -H "Authorization: Bearer $SERVICE_API_KEY" \
  -H "Content-Type: application/json" \
  -d '{
    "user_id":"u_demo",
    "resume_text":"Board-certified obstetrician-gynecologist ...",
    "work_experience":["OB Hospitalist ...", "Residency in OB-GYN ..."],
    "education":["MD ..."],
    "labeling_experience":["NER on clinical notes"],
    "country":"US",
    "languages":["English"]
  }'
```

Successful responses include `embedding_model: "text-embedding-3-large"`, `dimension: 3072`, capsule texts, character counts, and ISO timestamp. Raw embedding vectors are never returned.

---

## Postman collection

A minimal collection is available at [`postman/collection.json`](postman/collection.json) with `/health` and `/v1/users/upsert` requests preconfigured for quick smoke testing.

---

## Bubble integration

1. Base URL: your Render service URL (e.g., `https://capsules.onrender.com`).
2. Shared header: `Authorization: Bearer ${SERVICE_API_KEY}`.
3. Endpoint: `POST /v1/users/upsert`.
4. Payload fields:
   - `user_id` = Current User’s unique ID.
<<<<<<< HEAD
   - `resume_text` = Current User’s resume text (full text is accepted; no server-side character limit).
=======
codex/implement-user-capsule-upsert-service-joqirf
   - `resume_text` = Current User’s resume text (full text is accepted; no server-side character limit).

>>>>>>> d51088cb
   - Optional arrays (`work_experience`, `education`, `labeling_experience`, `languages`) formatted as text lists.
   - `country` as a plain string.
5. Store the following response fields in Bubble:
   - `domain.capsule_text` → **Profile Domain Capsule** (text)
   - `task.capsule_text` → **Profile Task Capsule** (text)
   - `updated_at` → **Capsules Last Modified** (date)

> Do **not** store Pinecone vectors in Bubble—the service writes them directly to Pinecone.

<<<<<<< HEAD
See [`docs/bubble-and-deployment.md`](docs/bubble-and-deployment.md) for the exact Bubble field names and the live Render service reference.

=======
codex/implement-user-capsule-upsert-service-joqirf
See [`docs/bubble-and-deployment.md`](docs/bubble-and-deployment.md) for the exact Bubble field names and the live Render service reference.


>>>>>>> d51088cb
---

## Acceptance checklist

- [ ] Pinecone index created with metric **cosine** and dimension **3072**; host copied to `PINECONE_HOST`.
- [ ] Render environment configured with `OPENAI_API_KEY`, `PINECONE_API_KEY`, `PINECONE_INDEX`, `PINECONE_HOST`, `SERVICE_API_KEY`, and optional `LOG_LEVEL`/`PORT`.
- [ ] Render deployment succeeds via `render.yaml`; `/health` returns `{"status":"ok"}`.
- [ ] `POST /v1/users/upsert` returns `status: "ok"`, capsule texts, and vector IDs.
- [ ] Pinecone console shows both vectors per user: `usr_<userId>::domain` and `usr_<userId>::task`.
- [ ] Bubble stores capsule texts and timestamps only.

---

Need help? Review logs in Render or run the Postman collection for end-to-end verification.<|MERGE_RESOLUTION|>--- conflicted
+++ resolved
@@ -4,20 +4,16 @@
 
 ---
 
-<<<<<<< HEAD
-=======
-codex/implement-user-capsule-upsert-service-joqirf
->>>>>>> d51088cb
+codex/implement-user-capsule-upsert-service-261aor
+
 ## Keeping your local branches in sync
 
 After merging a pull request, reset your local `main` branch to the latest GitHub state before starting new work. The step-by-step commands live in [`docs/git-workflow.md`](docs/git-workflow.md) and prevent Codex from reintroducing files that already exist on `main`.
 
 ---
 
-<<<<<<< HEAD
-=======
-
->>>>>>> d51088cb
+codex/implement-user-capsule-upsert-service-261aor
+
 ## Environment variables
 
 Copy `.env.example` to `.env` during local development and provide the following variables when deploying. `PINECONE_HOST` is required for serverless projects and is available in the Pinecone console under **Indexes → <your index> → Overview → Endpoint URL**.
@@ -30,11 +26,9 @@
 | `PINECONE_HOST` | ✅ | Serverless host URL for the index (e.g., `freelancers_v2-xxxxxx.svc.us-east1-aws.pinecone.io`). |
 | `PINECONE_ENV` | ➖ | Legacy controller host fallback. Only use if `PINECONE_HOST` is temporarily unavailable. |
 | `SERVICE_API_KEY` | ✅ | Bearer token Bubble must send with every request. |
-<<<<<<< HEAD
+codex/implement-user-capsule-upsert-service-261aor
 | `OPENAI_CAPSULE_MODEL` | ✅ | Chat model name for capsule generation (e.g., `gpt-4o-mini`). |
-=======
-| `OPENAI_CAPSULE_MODEL` | ➖ | Optional override for the chat model (defaults to `gpt-4o-mini`). |
->>>>>>> d51088cb
+
 | `LOG_LEVEL` | ➖ | Pino log level (`info` by default). |
 | `PORT` | ➖ | HTTP port (`8080` by default). |
 
@@ -76,26 +70,18 @@
 
 1. Fork or clone this repository into your GitHub account.
 2. In Render, click **New + → Blueprint** and connect the GitHub repo. Render will detect `render.yaml`.
-<<<<<<< HEAD
+codex/implement-user-capsule-upsert-service-261aor
 3. Before clicking **Deploy**, open the service’s **Environment** tab in Render and add values for each required variable: `OPENAI_API_KEY`, `OPENAI_CAPSULE_MODEL`, `PINECONE_API_KEY`, `PINECONE_INDEX`, `PINECONE_HOST`, `SERVICE_API_KEY`, plus optional `LOG_LEVEL` and `PORT` (defaults to `8080`). The Blueprint already defines the keys so you only need to fill in the values. It also pins `NODE_VERSION=20.18.0` and `NPM_CONFIG_PRODUCTION=false` so builds run with a modern Node runtime while still installing dev dependencies (TypeScript). If you create the service manually, set both keys under **Environment** before the first deploy.
 4. After the environment variables are saved, trigger the deploy. Render will run `npm ci && npm run build` and start the app with `node dist/server.js` using Node 20.
-=======
-codex/implement-user-capsule-upsert-service-joqirf
-3. Before clicking **Deploy**, open the service’s **Environment** tab in Render and add values for each required variable: `OPENAI_API_KEY`, `PINECONE_API_KEY`, `PINECONE_INDEX`, `PINECONE_HOST`, `SERVICE_API_KEY`, plus optional `LOG_LEVEL` and `PORT` (defaults to `8080`). The Blueprint already defines the keys so you only need to fill in the values. It also pins `NODE_VERSION=20.18.0` and `NPM_CONFIG_PRODUCTION=false` so builds run with a modern Node runtime while still installing dev dependencies (TypeScript). If you create the service manually, set both keys under **Environment** before the first deploy.
-4. After the environment variables are saved, trigger the deploy. Render will run `npm ci && npm run build` and start the app with `node dist/server.js` using Node 20.
-
->>>>>>> d51088cb
+
 5. If a deploy starts before the secrets are saved, it will fail fast with an error such as `Environment variable OPENAI_API_KEY is required`. Simply add the missing values and click **Manual Deploy → Clear cache & deploy** to retry.
 6. After a successful deploy, verify the health check:
    ```bash
    curl https://<your-render-service>.onrender.com/health
    ```
 7. Test the upsert endpoint:
-<<<<<<< HEAD
-=======
-codex/implement-user-capsule-upsert-service-joqirf
-
->>>>>>> d51088cb
+codex/implement-user-capsule-upsert-service-261aor
+
    ```bash
    curl -X POST "https://<your-render-service>.onrender.com/v1/users/upsert" \
      -H "Authorization: Bearer $SERVICE_API_KEY" \
@@ -136,10 +122,9 @@
 ## OpenAI configuration
 
 - Set `OPENAI_API_KEY` in Render’s environment settings (or `.env` locally).
-<<<<<<< HEAD
+codex/implement-user-capsule-upsert-service-261aor
 - Set `OPENAI_CAPSULE_MODEL` to the chat model you want the service to use for capsule generation (for example, `gpt-4o-mini` or `gpt-4o`).
-=======
->>>>>>> d51088cb
+
 - The service calls OpenAI Chat once per request (temperature `0.2`) and the embeddings API twice using `text-embedding-3-large` (dimension `3072`). Ensure your OpenAI account has quota for both.
 
 ---
@@ -198,13 +183,9 @@
 3. Endpoint: `POST /v1/users/upsert`.
 4. Payload fields:
    - `user_id` = Current User’s unique ID.
-<<<<<<< HEAD
+codex/implement-user-capsule-upsert-service-261aor
    - `resume_text` = Current User’s resume text (full text is accepted; no server-side character limit).
-=======
-codex/implement-user-capsule-upsert-service-joqirf
-   - `resume_text` = Current User’s resume text (full text is accepted; no server-side character limit).
-
->>>>>>> d51088cb
+
    - Optional arrays (`work_experience`, `education`, `labeling_experience`, `languages`) formatted as text lists.
    - `country` as a plain string.
 5. Store the following response fields in Bubble:
@@ -214,15 +195,10 @@
 
 > Do **not** store Pinecone vectors in Bubble—the service writes them directly to Pinecone.
 
-<<<<<<< HEAD
+codex/implement-user-capsule-upsert-service-261aor
 See [`docs/bubble-and-deployment.md`](docs/bubble-and-deployment.md) for the exact Bubble field names and the live Render service reference.
 
-=======
-codex/implement-user-capsule-upsert-service-joqirf
-See [`docs/bubble-and-deployment.md`](docs/bubble-and-deployment.md) for the exact Bubble field names and the live Render service reference.
-
-
->>>>>>> d51088cb
+
 ---
 
 ## Acceptance checklist
